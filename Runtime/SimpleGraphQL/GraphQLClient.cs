using System;
using System.Collections.Generic;
using System.Linq;
using System.Threading.Tasks;
using JetBrains.Annotations;
using Newtonsoft.Json;

namespace SimpleGraphQL
{
    /// <summary>
    /// This API object is meant to be reused, so keep an instance of it somewhere!
    /// Multiple GraphQLClients can be used with different configs based on needs.
    /// </summary>
    [PublicAPI]
    public class GraphQLClient
    {
        public readonly List<Query> SearchableQueries;
        public readonly Dictionary<string, string> CustomHeaders;

        public string Endpoint;
        public string AuthScheme;

        public GraphQLClient(
            string endpoint,
            IEnumerable<Query> queries = null,
            Dictionary<string, string> headers = null,
            string authScheme = null
        )
        {
            Endpoint = endpoint;
            AuthScheme = authScheme;
            SearchableQueries = queries?.ToList();
            CustomHeaders = headers;
        }

        public GraphQLClient(GraphQLConfig config)
        {
            Endpoint = config.Endpoint;
            SearchableQueries = config.Files.SelectMany(x => x.Queries).ToList();
            CustomHeaders = config.CustomHeaders.ToDictionary(header => header.Key, header => header.Value);
            AuthScheme = config.AuthScheme;
        }

        /// <summary>
        /// Send a query!
        /// </summary>
        /// <param name="request">The request you are sending.</param>
        /// <param name="headers">Any headers you want to pass</param>
        /// <param name="authToken">The authToken</param>
        /// <param name="authScheme">The authScheme to be used.</param>
        /// <returns></returns>
        public async Task<string> Send(
            Request request,
            JsonSerializerSettings serializerSettings = null,
            Dictionary<string, string> headers = null,
            string authToken = null,
            string authScheme = null,
            bool debug = false
        )
        {
            if (CustomHeaders != null)
            {
                if (headers == null) headers = new Dictionary<string, string>();

                foreach (KeyValuePair<string, string> header in CustomHeaders)
                {
                    headers.Add(header.Key, header.Value);
                }
            }

            if (authScheme == null)
            {
                authScheme = AuthScheme;
            }

            string postQueryAsync = await HttpUtils.PostRequest(
                Endpoint,
                request,
                serializerSettings,
                headers,
                authToken,
                authScheme,
                debug
            );

            return postQueryAsync;
        }

        public async Task<Response<TResponse>> Send<TResponse>(
            Request request,
            JsonSerializerSettings serializerSettings = null,
            Dictionary<string, string> headers = null,
            string authToken = null,
            string authScheme = null,
            bool debug = false
        )
        {
<<<<<<< HEAD
            string json = await Send(request, headers, authToken, authScheme, debug);
=======
            string json = await Send(request, serializerSettings, headers, authToken, authScheme);
>>>>>>> b4a473be
            return JsonConvert.DeserializeObject<Response<TResponse>>(json);
        }

        public async Task<Response<TResponse>> Send<TResponse>(
            Func<TResponse> responseTypeResolver,
            Request request,
            JsonSerializerSettings serializerSettings = null,
            Dictionary<string, string> headers = null,
            string authToken = null,
            string authScheme = null,
            bool debug = false)
        {
<<<<<<< HEAD
            return await Send<TResponse>(request, headers, authToken, authScheme, debug);
=======
            return await Send<TResponse>(request, serializerSettings, headers, authToken, authScheme);
>>>>>>> b4a473be
        }

        /// <summary>
        /// Registers a listener for subscriptions.
        /// </summary>
        /// <param name="listener"></param>
        public void RegisterListener(Action<string> listener)
        {
            HttpUtils.SubscriptionDataReceived += listener;
        }

        public void RegisterListener(string id, Action<string> listener)
        {
            if(!HttpUtils.SubscriptionDataReceivedPerChannel.ContainsKey(id)) {
              HttpUtils.SubscriptionDataReceivedPerChannel[id] = null;
            }
            HttpUtils.SubscriptionDataReceivedPerChannel[id] += listener;
        }

        public void RegisterListener(Request request, Action<string> listener)
        {
            RegisterListener(request.Query.ToMurmur2Hash().ToString(), listener);
        }

        /// <summary>
        /// Unregisters a listener for subscriptions.
        /// </summary>
        /// <param name="listener"></param>
        public void UnregisterListener(Action<string> listener)
        {
            HttpUtils.SubscriptionDataReceived -= listener;
        }

        public void UnregisterListener(string id, Action<string> listener)
        {
            if(HttpUtils.SubscriptionDataReceivedPerChannel.ContainsKey(id)) {
              HttpUtils.SubscriptionDataReceivedPerChannel[id] -= listener;
            }
        }

        public void UnregisterListener(Request request, Action<string> listener)
        {
            UnregisterListener(request.Query.ToMurmur2Hash().ToString(), listener);
        }

        /// <summary>
        /// Subscribe to a query in GraphQL.
        /// </summary>
        /// <param name="request">The request you are sending.</param>
        /// <param name="headers"></param>
        /// <param name="authToken"></param>
        /// <param name="authScheme"></param>
        /// <param name="protocol"></param>
        /// <returns>True if successful</returns>
        public async Task<bool> Subscribe(
            Request request,
            Dictionary<string, string> headers = null,
            string authToken = null,
            string authScheme = null,
            string protocol = "graphql-ws"
        )
        {
            if (CustomHeaders != null)
            {
                if (headers == null) headers = new Dictionary<string, string>();

                foreach (KeyValuePair<string, string> header in CustomHeaders)
                {
                    headers.Add(header.Key, header.Value);
                }
            }

            if (authScheme == null)
            {
                authScheme = AuthScheme;
            }

            if (!HttpUtils.IsWebSocketReady())
            {
                // Prepare the socket before continuing.
                await HttpUtils.WebSocketConnect(Endpoint, headers, authToken, authScheme, protocol);
            }

            return await HttpUtils.WebSocketSubscribe(request.Query.ToMurmur2Hash().ToString(), request);
        }

        /// <summary>
        /// Subscribe to a query in GraphQL.
        /// </summary>
        /// <param name="id">A custom id to pass.</param>
        /// <param name="request"></param>
        /// <param name="headers"></param>
        /// <param name="authToken"></param>
        /// <param name="authScheme"></param>
        /// <param name="protocol"></param>
        /// <returns>True if successful</returns>
        public async Task<bool> Subscribe(
            string id,
            Request request,
            Dictionary<string, string> headers = null,
            string authToken = null,
            string authScheme = null,
            string protocol = "graphql-ws"
        )
        {
            if (CustomHeaders != null)
            {
                if (headers == null) headers = new Dictionary<string, string>();

                foreach (KeyValuePair<string, string> header in CustomHeaders)
                {
                    headers.Add(header.Key, header.Value);
                }
            }

            if (authScheme == null)
            {
                authScheme = AuthScheme;
            }

            if (!HttpUtils.IsWebSocketReady())
            {
                // Prepare the socket before continuing.
                await HttpUtils.WebSocketConnect(Endpoint, headers, authToken, authScheme, protocol);
            }

            return await HttpUtils.WebSocketSubscribe(id, request);
        }


        /// <summary>
        /// Unsubscribe from a request.
        /// </summary>
        /// <param name="request"></param>
        public async Task Unsubscribe(Request request)
        {
            if (!HttpUtils.IsWebSocketReady())
            {
                // Socket is already apparently closed, so this wouldn't work anyways.
                return;
            }

            await HttpUtils.WebSocketUnsubscribe(request.Query.ToMurmur2Hash().ToString());
        }

        /// <summary>
        /// Unsubscribe from an id.
        /// </summary>
        /// <param name="id"></param>
        public async Task Unsubscribe(string id)
        {
            if (!HttpUtils.IsWebSocketReady())
            {
                // Socket is already apparently closed, so this wouldn't work anyways.
                return;
            }

            await HttpUtils.WebSocketUnsubscribe(id);
        }

        /// <summary>
        /// Finds the first query located in a file.
        /// </summary>
        /// <param name="fileName"></param>
        /// <returns></returns>
        public Query FindQuery(string fileName)
        {
            return SearchableQueries?.FirstOrDefault(x => x.FileName == fileName);
        }

        /// <summary>
        /// Finds the first query located in a file.
        /// </summary>
        /// <param name="operationName"></param>
        /// <returns></returns>
        public Query FindQueryByOperation(string operationName)
        {
            return SearchableQueries?.FirstOrDefault(x => x.OperationName == operationName);
        }

        /// <summary>
        /// Finds a query by fileName and operationName.
        /// </summary>
        /// <param name="fileName"></param>
        /// <param name="operationName"></param>
        /// <returns></returns>
        public Query FindQuery(string fileName, string operationName)
        {
            return SearchableQueries?.FirstOrDefault(x => x.FileName == fileName && x.OperationName == operationName);
        }

        /// <summary>
        /// Finds a query by operationName and operationType.
        /// </summary>
        /// <param name="operationName"></param>
        /// <param name="operationType"></param>
        /// <returns></returns>
        public Query FindQuery(string operationName, OperationType operationType)
        {
            return SearchableQueries?.FirstOrDefault(x =>
                x.OperationName == operationName &&
                x.OperationType == operationType
            );
        }

        /// <summary>
        /// Finds a query by fileName, operationName, and operationType.
        /// </summary>
        /// <param name="fileName"></param>
        /// <param name="operationName"></param>
        /// <param name="operationType"></param>
        /// <returns></returns>
        public Query FindQuery(string fileName, string operationName, OperationType operationType)
        {
            return SearchableQueries?.FirstOrDefault(
                x => x.FileName == fileName &&
                     x.OperationName == operationName &&
                     x.OperationType == operationType
            );
        }

        /// <summary>
        /// Finds all queries with the given operation name.
        /// You may need to do additional filtering to get the query you want since they will all have the same operation name.
        /// </summary>
        /// <param name="operation"></param>
        /// <returns></returns>
        public List<Query> FindQueriesByOperation(string operation)
        {
            return SearchableQueries?.FindAll(x => x.OperationName == operation);
        }
    }
}<|MERGE_RESOLUTION|>--- conflicted
+++ resolved
@@ -95,11 +95,7 @@
             bool debug = false
         )
         {
-<<<<<<< HEAD
-            string json = await Send(request, headers, authToken, authScheme, debug);
-=======
-            string json = await Send(request, serializerSettings, headers, authToken, authScheme);
->>>>>>> b4a473be
+            string json = await Send(request, serializerSettings, headers, authToken, authScheme, debug);
             return JsonConvert.DeserializeObject<Response<TResponse>>(json);
         }
 
@@ -112,11 +108,7 @@
             string authScheme = null,
             bool debug = false)
         {
-<<<<<<< HEAD
-            return await Send<TResponse>(request, headers, authToken, authScheme, debug);
-=======
-            return await Send<TResponse>(request, serializerSettings, headers, authToken, authScheme);
->>>>>>> b4a473be
+            return await Send<TResponse>(request, serializerSettings, headers, authToken, authScheme, debug);
         }
 
         /// <summary>
