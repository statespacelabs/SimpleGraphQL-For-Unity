using System;
using System.Collections.Generic;
using System.Diagnostics;
using System.Net;
using System.Net.Http;
using System.Net.WebSockets;
using System.Text;
using System.Threading;
using System.Threading.Tasks;
using JetBrains.Annotations;
using Newtonsoft.Json;
using Newtonsoft.Json.Linq;
using UnityEngine;
using Debug = UnityEngine.Debug;

namespace SimpleGraphQL
{
    [PublicAPI]
    public static class HttpUtils
    {
        private static ClientWebSocket _webSocket;

        /// <summary>
        /// Called when the websocket receives subscription data.
        /// </summary>
        public static event Action<string> SubscriptionDataReceived;
        public static Dictionary<string, Action<string>> SubscriptionDataReceivedPerChannel;

        public static HttpClient httpClient;
        [RuntimeInitializeOnLoadMethod(RuntimeInitializeLoadType.BeforeSceneLoad)]
        public static void PreInit()
        {
            _webSocket?.Dispose();
            SubscriptionDataReceived = null;
<<<<<<< HEAD

            // Create a New HttpClient object.
            InitializeHttpClient();
        }

        private static void InitializeHttpClient()
        {
            var httpMessageHandler = new HttpClientHandler
                                     {
                                         Proxy = WebRequest.GetSystemWebProxy() 
                                     };
            httpClient = new HttpClient(httpMessageHandler);
=======
            SubscriptionDataReceivedPerChannel = new Dictionary<string, Action<string>>();
>>>>>>> b4a473be
        }

        /// <summary>
        /// For when the WebSocket needs to be disposed and reset.
        /// </summary>
        public static void Dispose()
        {
            _webSocket?.Dispose();
            _webSocket = null;
        }

        /// <summary>
        /// POST a query to the given endpoint url.
        /// </summary>
        /// <param name="url">The endpoint url.</param>
        /// <param name="request">The GraphQL request</param>
        /// <param name="authScheme">The authentication scheme to be used.</param>
        /// <param name="authToken">The actual auth token.</param>
        /// <param name="headers">Any headers that should be passed in</param>
        /// <param name="debug">Prints Debug information on request/response</param>
        /// <returns></returns>
        public static async Task<string> PostRequest(
            string url,
            Request request,
            JsonSerializerSettings serializerSettings = null,
            Dictionary<string, string> headers = null,
            string authToken = null,
            string authScheme = null,
            bool debug = false
        )
        {
            if (httpClient == null)
            {
                InitializeHttpClient();
            }
            
            var uri = new Uri(url);

<<<<<<< HEAD
            string payload = request.ToJson();
            
            var requestMessage = new HttpRequestMessage();
=======
            byte[] payload = request.ToBytes(serializerSettings);
>>>>>>> b4a473be

            if (authToken != null)
            {
                requestMessage.Headers.Add("Authorization", $"{authScheme} {authToken}");
            }

            requestMessage.Method = HttpMethod.Post;
            
            if (headers != null)
            {
                foreach (KeyValuePair<string, string> header in headers)
                {
                    requestMessage.Headers.Add(header.Key, header.Value);
                }
            }

            requestMessage.Content = new StringContent(payload,  Encoding.UTF8, "application/json");
            requestMessage.RequestUri = uri;

            try
            {
                Stopwatch stopwatch = null;
                if (debug)
                {
                    stopwatch = new Stopwatch();
                    stopwatch.Start();

                    Debug.Log($"Firing SimpleGraphQL POST Request {request.OperationName}" +
                              $"\n\nThread: {Thread.CurrentThread.ManagedThreadId}" +
                              "\n\nURL: \n " + requestMessage.RequestUri.ToString() + 
                              "\n\nHeaders: \n " + requestMessage.Headers.ToString() + 
                              $"\n\nThread: {Thread.CurrentThread.ManagedThreadId}" + 
                              "\n\nContent: \n" + payload);
                }
                
                var response = await httpClient.SendAsync(requestMessage);
                var responseContent = await response.Content.ReadAsStringAsync();
                
                if (debug)
                {
                    stopwatch.Stop();
                    Debug.Log($"Received SimpleGraphQL POST Response {request.OperationName}" +
                              $"\n\nThread: {Thread.CurrentThread.ManagedThreadId}" +
                              "\n\nTime in ms: \n " + stopwatch.ElapsedMilliseconds + 
                              "\n\nHeaders: \n " + response.Headers.ToString() + 
                              "\n\nContent: \n" + responseContent +
                              "\n\nRequest URL: \n " + requestMessage.RequestUri.ToString() + 
                              "\n\nRequest Headers: \n " + requestMessage.Headers.ToString() + 
                              "\n\nRequest Content: \n" + payload);
                }

                return responseContent;
            }
            catch (Exception e)
            {
                throw e;
            }
        }

        public static bool IsWebSocketReady() =>
            _webSocket?.State == WebSocketState.Connecting || _webSocket?.State == WebSocketState.Open;

        /// <summary>
        /// Connect to the GraphQL server. Call is necessary in order to send subscription queries via WebSocket.
        /// </summary>
        /// <param name="url"></param>
        /// <param name="authScheme"></param>
        /// <param name="authToken"></param>
        /// <param name="headers"></param>
        /// <param name="protocol"></param>
        /// <returns></returns>
        public static async Task WebSocketConnect(
            string url,
            Dictionary<string, string> headers = null,
            string authToken = null,
            string authScheme = null,
            string protocol = "graphql-ws"
        )
        {
            url = url.Replace("http", "ws");

            var uri = new Uri(url);
            _webSocket = new ClientWebSocket();
            _webSocket.Options.AddSubProtocol(protocol);

<<<<<<< HEAD
            if (authToken != null)
            {
                _webSocket.Options.SetRequestHeader("Authorization", $"{authScheme} {authToken}");
=======
            var payload = new Dictionary<string, string>();

            if(protocol == "graphql-transport-ws") {
              payload["content-type"] = "application/json";
            } else {
              _webSocket.Options.SetRequestHeader("Content-Type", "application/json");
            }

            if (authToken != null) {
                if(protocol == "graphql-transport-ws") {
                    // set Authorization as payload
                    payload["Authorization"] = $"{authScheme} {authToken}";
                } else {
                    _webSocket.Options.SetRequestHeader("Authorization", $"{authScheme} {authToken}");
                }
>>>>>>> b4a473be
            }


            if (headers != null)
            {
                foreach (KeyValuePair<string, string> header in headers)
                {
                    _webSocket.Options.SetRequestHeader(header.Key, header.Value);
                }
            }

            try
            {
                Debug.Log("Websocket is connecting");
                await _webSocket.ConnectAsync(uri, CancellationToken.None);

                var json = JsonConvert.SerializeObject(
                    new
                    {
                        type = "connection_init",
                        payload = payload
                    },
                    Formatting.None,
                    new JsonSerializerSettings
                    {
                        NullValueHandling = NullValueHandling.Ignore
                    }
                );

                Debug.Log("Websocket is starting");
                // Initialize the socket at the server side
                await _webSocket.SendAsync(
                    new ArraySegment<byte>(Encoding.UTF8.GetBytes(json)),
                    WebSocketMessageType.Text,
                    true,
                    CancellationToken.None
                );

                Debug.Log("Websocket is updating");
                // Start listening to the websocket for data.
                WebSocketUpdate();
            }
            catch (Exception e)
            {
                Debug.LogError(e.Message);
            }
        }

        /// <summary>
        /// Disconnect the websocket.
        /// </summary>
        /// <returns></returns>
        public static async Task WebSocketDisconnect()
        {
            if (_webSocket?.State != WebSocketState.Open)
            {
                Debug.LogError("Attempted to disconnect from a socket that was not open!");
                return;
            }

            await _webSocket.CloseAsync(WebSocketCloseStatus.NormalClosure, "Socket closed.", CancellationToken.None);
        }

        /// <summary>
        /// Subscribe to a query.
        /// </summary>
        /// <param name="id">Used to identify the subscription. Must be unique per query.</param>
        /// <param name="request">The subscription query.</param>
        /// <returns>true if successful</returns>
        public static async Task<bool> WebSocketSubscribe(string id, Request request)
        {
            if (!IsWebSocketReady())
            {
                Debug.LogError("Attempted to subscribe to a query without connecting to a WebSocket first!");
                return false;
            }

            string json = JsonConvert.SerializeObject(
                new
                {
                    id,
                    type = _webSocket.SubProtocol == "graphql-transport-ws" ? "subscribe" : "start",
                    payload = new
                    {
                        query = request.Query,
                        variables = request.Variables,
                        operationName = request.OperationName
                    }
                },
                Formatting.None,
                new JsonSerializerSettings
                {
                    NullValueHandling = NullValueHandling.Ignore
                }
            );

            await _webSocket.SendAsync(
                new ArraySegment<byte>(Encoding.UTF8.GetBytes(json)),
                WebSocketMessageType.Text,
                true,
                CancellationToken.None
            );

            return true;
        }

        /// <summary>
        /// Unsubscribe from this query.
        /// </summary>
        /// <param name="id">Used to identify the subscription. Must be unique per query.</param>
        /// <returns></returns>
        public static async Task WebSocketUnsubscribe(string id)
        {
            if (!IsWebSocketReady())
            {
                Debug.LogError("Attempted to unsubscribe to a query without connecting to a WebSocket first!");
                return;
            }

            var type = _webSocket.SubProtocol == "graphql-transport-ws" ? "complete" : "stop";

            await _webSocket.SendAsync(
                new ArraySegment<byte>(Encoding.UTF8.GetBytes($@"{{""type"":""{type}"",""id"":""{id}""}}")),
                WebSocketMessageType.Text,
                true,
                CancellationToken.None
            );
        }

        private static async void WebSocketUpdate()
        {
            while (true)
            {
                ArraySegment<byte> buffer;
                buffer = WebSocket.CreateClientBuffer(1024, 1024);

                if (buffer.Array == null)
                {
                    throw new WebSocketException("Buffer array is null!");
                }

                WebSocketReceiveResult wsReceiveResult;
                var jsonBuild = new StringBuilder();

                do
                {
                    wsReceiveResult = await _webSocket.ReceiveAsync(buffer, CancellationToken.None);

                    jsonBuild.Append(Encoding.UTF8.GetString(buffer.Array, buffer.Offset, wsReceiveResult.Count));
                } while (!wsReceiveResult.EndOfMessage);

                var jsonResult = jsonBuild.ToString();
                if (jsonResult.IsNullOrEmpty()) return;

                JObject jsonObj;
                try
                {
                    jsonObj = JObject.Parse(jsonResult);
                }
                catch (JsonReaderException e)
                {
                    throw new ApplicationException(e.Message);
                }

                var msgType = (string)jsonObj["type"];
                var id = (string)jsonObj["id"];
                switch (msgType)
                {
                    case "connection_error":
                        {
                            throw new WebSocketException("Connection error. Error: " + jsonResult);
                        }
                    case "connection_ack":
<<<<<<< HEAD
                        {
                            Debug.Log("Websocket connection acknowledged.");
                            continue;
                        }
=======
                    {
                        Debug.Log($"Websocket connection acknowledged ({id}).");
                        continue;
                    }
>>>>>>> b4a473be
                    case "data":
                    case "next":
                        {
<<<<<<< HEAD
                            JToken jToken = jsonObj["payload"];
=======
                            SubscriptionDataReceived?.Invoke(jToken.ToString());
                            SubscriptionDataReceivedPerChannel?[id]?.Invoke(jToken.ToString());
                        }
>>>>>>> b4a473be

                            if (jToken != null)
                            {
                                throw new WebSocketException("Connection error. Error: " + jsonResult);
                            }
                            continue;
                        }
                    case "error":
                        {
                            throw new WebSocketException("Handshake error. Error: " + jsonResult);
                        }
                    case "complete":
                        {
                            Debug.Log("Server sent complete, it's done sending data.");
                            break;
                        }
                    case "ka":
                        {
                            // stayin' alive, stayin' alive
                            continue;
                        }
                    case "subscription_fail":
                        {
                            throw new WebSocketException("Subscription failed. Error: " + jsonResult);
                        }
                    case "ping":
                        {
                            await _webSocket.SendAsync(
                                new ArraySegment<byte>(Encoding.UTF8.GetBytes($@"{{""type"":""pong""}}")),
                                WebSocketMessageType.Text,
                                true,
                                CancellationToken.None
                            );
                            continue;
                        }
                }

                break;
            }
        }
    }
}<|MERGE_RESOLUTION|>--- conflicted
+++ resolved
@@ -25,14 +25,14 @@
         /// </summary>
         public static event Action<string> SubscriptionDataReceived;
         public static Dictionary<string, Action<string>> SubscriptionDataReceivedPerChannel;
-
         public static HttpClient httpClient;
+
         [RuntimeInitializeOnLoadMethod(RuntimeInitializeLoadType.BeforeSceneLoad)]
         public static void PreInit()
         {
             _webSocket?.Dispose();
             SubscriptionDataReceived = null;
-<<<<<<< HEAD
+            SubscriptionDataReceivedPerChannel = new Dictionary<string, Action<string>>();
 
             // Create a New HttpClient object.
             InitializeHttpClient();
@@ -45,9 +45,6 @@
                                          Proxy = WebRequest.GetSystemWebProxy() 
                                      };
             httpClient = new HttpClient(httpMessageHandler);
-=======
-            SubscriptionDataReceivedPerChannel = new Dictionary<string, Action<string>>();
->>>>>>> b4a473be
         }
 
         /// <summary>
@@ -86,13 +83,10 @@
             
             var uri = new Uri(url);
 
-<<<<<<< HEAD
             string payload = request.ToJson();
             
             var requestMessage = new HttpRequestMessage();
-=======
-            byte[] payload = request.ToBytes(serializerSettings);
->>>>>>> b4a473be
+            //byte[] payload = request.ToBytes(serializerSettings);
 
             if (authToken != null)
             {
@@ -178,11 +172,6 @@
             _webSocket = new ClientWebSocket();
             _webSocket.Options.AddSubProtocol(protocol);
 
-<<<<<<< HEAD
-            if (authToken != null)
-            {
-                _webSocket.Options.SetRequestHeader("Authorization", $"{authScheme} {authToken}");
-=======
             var payload = new Dictionary<string, string>();
 
             if(protocol == "graphql-transport-ws") {
@@ -198,7 +187,6 @@
                 } else {
                     _webSocket.Options.SetRequestHeader("Authorization", $"{authScheme} {authToken}");
                 }
->>>>>>> b4a473be
             }
 
 
@@ -372,27 +360,14 @@
                             throw new WebSocketException("Connection error. Error: " + jsonResult);
                         }
                     case "connection_ack":
-<<<<<<< HEAD
-                        {
-                            Debug.Log("Websocket connection acknowledged.");
-                            continue;
-                        }
-=======
                     {
                         Debug.Log($"Websocket connection acknowledged ({id}).");
                         continue;
                     }
->>>>>>> b4a473be
                     case "data":
                     case "next":
                         {
-<<<<<<< HEAD
                             JToken jToken = jsonObj["payload"];
-=======
-                            SubscriptionDataReceived?.Invoke(jToken.ToString());
-                            SubscriptionDataReceivedPerChannel?[id]?.Invoke(jToken.ToString());
-                        }
->>>>>>> b4a473be
 
                             if (jToken != null)
                             {
