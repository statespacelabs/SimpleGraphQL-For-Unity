--- conflicted
+++ resolved
@@ -297,21 +297,14 @@
                     throw new ApplicationException(e.Message);
                 }
 
-<<<<<<< HEAD
-                var subType = (string)jsonObj["type"];
-                switch (subType)
-=======
                 var msgType = (string)jsonObj["type"];
                 switch (msgType)
->>>>>>> c5e76343
                 {
                     case "connection_error":
-                        {
-                            throw new WebSocketException("Connection error. Error: " + jsonResult);
-                        }
+                    {
+                        throw new WebSocketException("Connection error. Error: " + jsonResult);
+                    }
                     case "connection_ack":
-<<<<<<< HEAD
-=======
                     {
                         Debug.Log("Websocket connection acknowledged.");
                         continue;
@@ -322,7 +315,10 @@
                         JToken jToken = jsonObj["payload"];
 
                         if (jToken != null)
->>>>>>> c5e76343
+                        {
+                            throw new WebSocketException("Connection error. Error: " + jsonResult);
+                        }
+                    case "connection_ack":
                         {
                             Debug.Log("Websocket connection acknowledged.");
                             continue;
@@ -353,25 +349,19 @@
                             continue;
                         }
                     case "subscription_fail":
-<<<<<<< HEAD
                         {
                             throw new WebSocketException("Subscription failed. Error: " + jsonResult);
                         }
-=======
-                    {
-                        throw new WebSocketException("Subscription failed. Error: " + jsonResult);
-                    }
                     case "ping":
-                    {
-                        await _webSocket.SendAsync(
-                            new ArraySegment<byte>(Encoding.UTF8.GetBytes($@"{{""type"":""pong""}}")),
-                            WebSocketMessageType.Text,
-                            true,
-                            CancellationToken.None
-                        );
-                        continue;
-                    }
->>>>>>> c5e76343
+                        {
+                            await _webSocket.SendAsync(
+                                new ArraySegment<byte>(Encoding.UTF8.GetBytes($@"{{""type"":""pong""}}")),
+                                WebSocketMessageType.Text,
+                                true,
+                                CancellationToken.None
+                            );
+                            continue;
+                        }
                 }
 
                 break;
